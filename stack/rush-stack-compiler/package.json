{
  "name": "@microsoft/rush-stack-compiler",
<<<<<<< HEAD
  "version": "0.5.4",
  "description": "@microsoft/rush-stack-compiler is deprecated in favor of variants with the TypeScript compiler version appended to the package name.",
=======
  "version": "0.5.6",
  "description": "A plug-in for selecting the compiler used with the @microsoft/rush-stack toolchain",
>>>>>>> 138e943e
  "license": "MIT",
  "scripts": {
<<<<<<< HEAD
    "build": ""
=======
    "build": "gulp --clean"
  },
  "main": "lib/index.js",
  "types": "lib/index.d.ts",
  "dependencies": {
    "@microsoft/api-extractor": "6.3.0",
    "@microsoft/node-core-library": "3.7.0",
    "@types/node": "8.5.8",
    "tslint-microsoft-contrib": "~5.2.1",
    "tslint": "~5.11.0",
    "typescript": "~3.0.3"
  },
  "devDependencies": {
    "@microsoft/node-library-build": "6.0.6",
    "@microsoft/rush-stack-compiler": "0.4.3",
    "gulp": "~3.9.1"
>>>>>>> 138e943e
  }
}<|MERGE_RESOLUTION|>--- conflicted
+++ resolved
@@ -1,33 +1,9 @@
 {
   "name": "@microsoft/rush-stack-compiler",
-<<<<<<< HEAD
-  "version": "0.5.4",
+  "version": "0.5.6",
   "description": "@microsoft/rush-stack-compiler is deprecated in favor of variants with the TypeScript compiler version appended to the package name.",
-=======
-  "version": "0.5.6",
-  "description": "A plug-in for selecting the compiler used with the @microsoft/rush-stack toolchain",
->>>>>>> 138e943e
   "license": "MIT",
   "scripts": {
-<<<<<<< HEAD
     "build": ""
-=======
-    "build": "gulp --clean"
-  },
-  "main": "lib/index.js",
-  "types": "lib/index.d.ts",
-  "dependencies": {
-    "@microsoft/api-extractor": "6.3.0",
-    "@microsoft/node-core-library": "3.7.0",
-    "@types/node": "8.5.8",
-    "tslint-microsoft-contrib": "~5.2.1",
-    "tslint": "~5.11.0",
-    "typescript": "~3.0.3"
-  },
-  "devDependencies": {
-    "@microsoft/node-library-build": "6.0.6",
-    "@microsoft/rush-stack-compiler": "0.4.3",
-    "gulp": "~3.9.1"
->>>>>>> 138e943e
   }
 }